--- conflicted
+++ resolved
@@ -12,15 +12,15 @@
 
 before_install:
   - '[ "${TRAVIS_PULL_REQUEST}" = "false" ] && openssl aes-256-cbc -K $encrypted_26c593b079d9_key -iv $encrypted_26c593b079d9_iv -in .gitcookies.enc -out .gitcookies -d || true'
-<<<<<<< HEAD
+
   # Download and install dep
   - curl -sI https://github.com/golang/dep/releases/latest | grep -Fi Location  | tr -d '\r' | sed "s/tag/download/g" | awk -F " " '{ print $2 "/dep-linux-amd64"}' | wget --output-document=$GOPATH/bin/dep -i -
   - chmod +x $GOPATH/bin/dep
-=======
+
   # Install linters and misspell
   - go get -u github.com/alecthomas/gometalinter
   - gometalinter --install
->>>>>>> 1b12c25e
+
 
 install:
   - make dependencies
