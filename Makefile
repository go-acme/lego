.PHONY: all

GOFILES := $(shell go list -f '{{range $$index, $$element := .GoFiles}}{{$$.Dir}}/{{$$element}}{{"\n"}}{{end}}' ./... | grep -v '/vendor/')

default: clean checks test build

clean:
	rm -rf dist/ builds/ cover.out

build: clean
	go build

<<<<<<< HEAD
dependencies:
	dep ensure -v
=======
test: clean
	go test -v -cover ./...

checks: check-fmt
	gometalinter ./...

check-fmt: SHELL := /bin/bash
check-fmt:
	diff -u <(echo -n) <(gofmt -d $(GOFILES))
>>>>>>> 1b12c25e
<|MERGE_RESOLUTION|>--- conflicted
+++ resolved
@@ -10,10 +10,10 @@
 build: clean
 	go build
 
-<<<<<<< HEAD
+
 dependencies:
 	dep ensure -v
-=======
+
 test: clean
 	go test -v -cover ./...
 
@@ -22,5 +22,4 @@
 
 check-fmt: SHELL := /bin/bash
 check-fmt:
-	diff -u <(echo -n) <(gofmt -d $(GOFILES))
->>>>>>> 1b12c25e
+	diff -u <(echo -n) <(gofmt -d $(GOFILES))