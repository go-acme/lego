--- conflicted
+++ resolved
@@ -363,11 +363,7 @@
 			if solver, ok := c.solvers[auth.Challenges[idx].Type]; ok {
 				solvers[idx] = solver
 			} else {
-<<<<<<< HEAD
 				logf("[INFO] acme: Could not find solver for: %s", auth.Challenges[idx].Type)
-=======
-				logf("[INFO][%s] acme: Could not find solver for: %s", domain, auth.Challenges[idx].Type)
->>>>>>> 4a71f778
 			}
 		}
 
