package acme

import (
	"crypto/rsa"
	"crypto/tls"
	"crypto/x509"
	"encoding/json"
	"encoding/pem"
	"errors"
	"fmt"
	"net"
	"net/http"
	"net/url"
	"os"
	"strings"
	"time"

	"github.com/pkg/sftp"
	"golang.org/x/crypto/ssh"
	"golang.org/x/crypto/ssh/agent"
)

// OnSimpleHTTPStart hook will get called BEFORE SimpleHTTP starts to listen on a port.
var OnSimpleHTTPStart func(string)

// OnSimpleHTTPEnd hook will get called AFTER SimpleHTTP determined the status of the domain.
var OnSimpleHTTPEnd func(bool)

type simpleHTTPChallenge struct {
	jws     *jws
	optPort string
	webRoot string
}

func (s *simpleHTTPChallenge) Solve(chlng challenge, domain string) error {

	logger().Print("Trying to solve SimpleHTTP")

	// Generate random string for the path. The acme server will
	// access this path on the server in order to validate the request

	if s.webRoot == "" {
		listener, err := s.startHTTPSServer(domain, chlng.Token)
		if err != nil {
			return fmt.Errorf("Could not start HTTPS server for challenge -> %v", err)
		}
		defer listener.Close()
	} else {
		//fmt.Println("aa")
		err := s.sendToken(chlng.Token)
		if err != nil {
			return err
		}
	}

	// Tell the server about the generated random path
	jsonBytes, err := json.Marshal(challenge{Resource: "challenge", Type: chlng.Type, Token: chlng.Token})
	if err != nil {
		return errors.New("Failed to marshal network message...")
	}

	resp, err := s.jws.post(chlng.URI, jsonBytes)
	if err != nil {
		return fmt.Errorf("Failed to post JWS message. -> %v", err)
	}

	// After the path is sent, the ACME server will access our server.
	// Repeatedly check the server for an updated status on our request.
	var challengeResponse challenge
Loop:
	for {
		if resp.StatusCode >= http.StatusBadRequest {
			return handleHTTPError(resp)
		}

		err = json.NewDecoder(resp.Body).Decode(&challengeResponse)
		resp.Body.Close()
		if err != nil {
			return err
		}

		switch challengeResponse.Status {
		case "valid":
			if OnSimpleHTTPEnd != nil {
				OnSimpleHTTPEnd(true)
			}
			logger().Print("The server validated our request")
			break Loop
		case "pending":
			break
		case "invalid":
			if OnSimpleHTTPEnd != nil {
				OnSimpleHTTPEnd(false)
			}
			return errors.New("The server could not validate our request.")
		default:
			return errors.New("The server returned an unexpected state.")
		}

		time.Sleep(1 * time.Second)
		resp, err = http.Get(chlng.URI)
	}

	return nil
}

func (s *simpleHTTPChallenge) sendToken(token string) error {
	content, err := s.getTokenContent(token)
	if err != nil {
		return err
	}
	u, err := url.Parse("//" + s.webRoot)
	if err != nil {
		return fmt.Errorf("Could not parse the webRoot: %v", s.webRoot)
	}
	var auths []ssh.AuthMethod
	if aconn, err := net.Dial("unix", os.Getenv("SSH_AUTH_SOCK")); err == nil {
		auths = append(auths, ssh.PublicKeysCallback(agent.NewClient(aconn).Signers))
	}
	username := os.Getenv("USER")
	if u.User != nil {
		p, b := u.User.Password()
		if b {
			auths = append(auths, ssh.Password(p))
		}
		username = u.User.Username()
	}

	config := ssh.ClientConfig{
		User: username,
		Auth: auths,
	}
	host := u.Host
	if !strings.ContainsRune(host, ':') {
		host = host + ":22"
	}
	conn, err := ssh.Dial("tcp", host, &config)
	if err != nil {
		return fmt.Errorf("unable to connect to [%s]: %v", host, err)
	}
	defer conn.Close()

	c, err := sftp.NewClient(conn, sftp.MaxPacket(1<<15))
	if err != nil {
		return fmt.Errorf("unable to start sftp subsytem: %v", err)
	}
	defer c.Close()
	bContent := []byte(content)
	w, err := c.Create(u.Path + "/.well-known/acme-challenge/" + token)
	if err != nil {
		return err
	}
	defer w.Close()

	n, err := w.Write(bContent)
	if err != nil {
		return err
	}
	if n != len(bContent) {
		return fmt.Errorf("copy: expected %v bytes, got %d", len(bContent), n)
	}
	return nil
}

func (s *simpleHTTPChallenge) getTokenContent(token string) (string, error) {
	jsonBytes, err := json.Marshal(challenge{Type: "simpleHttp", Token: token, TLS: true})
	if err != nil {
		return "", errors.New("startHTTPSServer: Failed to marshal network message")
	}
	signed, err := s.jws.signContent(jsonBytes)
	if err != nil {
		return "", errors.New("startHTTPSServer: Failed to sign message")
	}
	signedCompact := signed.FullSerialize()
	if err != nil {
		return "", errors.New("startHTTPSServer: Failed to serialize message")
	}

	return signedCompact, nil
}

// Starts a temporary HTTPS server on port 443. As soon as the challenge passed validation,
// this server will get shut down. The certificate generated here is only held in memory.
func (s *simpleHTTPChallenge) startHTTPSServer(domain string, token string) (net.Listener, error) {

	// Generate a new RSA key and a self-signed certificate.
	tempPrivKey, err := generatePrivateKey(rsakey, 2048)
	rsaPrivKey := tempPrivKey.(*rsa.PrivateKey)
	if err != nil {
		return nil, err
	}
	tempCertPEM, err := generatePemCert(rsaPrivKey, domain)
	if err != nil {
		return nil, err
	}
	pemBytes := pem.EncodeToMemory(&pem.Block{Type: "RSA PRIVATE KEY", Bytes: x509.MarshalPKCS1PrivateKey(rsaPrivKey)})
	tempKeyPair, err := tls.X509KeyPair(
		tempCertPEM,
		pemBytes)
	if err != nil {
		return nil, err
	}

	tlsConf := new(tls.Config)
	tlsConf.Certificates = []tls.Certificate{tempKeyPair}

	path := "/.well-known/acme-challenge/" + token
	if OnSimpleHTTPStart != nil {
		OnSimpleHTTPStart(path)
	}

	// Allow for CLI override
	port := ":443"
	if s.optPort != "" {
		port = ":" + s.optPort
	}

	tlsListener, err := tls.Listen("tcp", domain+port, tlsConf)
	if err != nil {
		return nil, err
	}

	signedCompact, err := s.getTokenContent(token)
	if err != nil {
<<<<<<< HEAD
		return nil, err
=======
		return nil, errors.New("startHTTPSServer: Failed to marshal network message")
	}
	signed, err := s.jws.signContent(jsonBytes)
	if err != nil {
		return nil, fmt.Errorf("startHTTPSServer: Failed to sign message. %s", err)
	}
	signedCompact := signed.FullSerialize()
	if err != nil {
		return nil, errors.New("startHTTPSServer: Failed to serialize message")
>>>>>>> 71d0e8db
	}

	// The handler validates the HOST header and request type.
	// For validation it then writes the token the server returned with the challenge
	http.HandleFunc(path, func(w http.ResponseWriter, r *http.Request) {
		if strings.HasPrefix(r.Host, domain) && r.Method == "GET" {
			w.Header().Add("Content-Type", "application/jose+json")
			w.Write([]byte(signedCompact))
			logger().Print("Served JWS payload...")
		} else {
			logger().Printf("Received request for domain %s with method %s", r.Host, r.Method)
			w.Write([]byte("TEST"))
		}
	})

	go http.Serve(tlsListener, nil)

	return tlsListener, nil
}<|MERGE_RESOLUTION|>--- conflicted
+++ resolved
@@ -169,13 +169,12 @@
 	}
 	signed, err := s.jws.signContent(jsonBytes)
 	if err != nil {
-		return "", errors.New("startHTTPSServer: Failed to sign message")
+		return "", fmt.Errorf("startHTTPSServer: Failed to sign message. %s", err)
 	}
 	signedCompact := signed.FullSerialize()
 	if err != nil {
 		return "", errors.New("startHTTPSServer: Failed to serialize message")
 	}
-
 	return signedCompact, nil
 }
 
@@ -222,19 +221,7 @@
 
 	signedCompact, err := s.getTokenContent(token)
 	if err != nil {
-<<<<<<< HEAD
-		return nil, err
-=======
-		return nil, errors.New("startHTTPSServer: Failed to marshal network message")
-	}
-	signed, err := s.jws.signContent(jsonBytes)
-	if err != nil {
-		return nil, fmt.Errorf("startHTTPSServer: Failed to sign message. %s", err)
-	}
-	signedCompact := signed.FullSerialize()
-	if err != nil {
-		return nil, errors.New("startHTTPSServer: Failed to serialize message")
->>>>>>> 71d0e8db
+		return nil, err
 	}
 
 	// The handler validates the HOST header and request type.
