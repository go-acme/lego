--- conflicted
+++ resolved
@@ -134,11 +134,7 @@
 				"\n\tdigitalocean: DO_AUTH_TOKEN" +
 				"\n\tdnsimple: DNSIMPLE_EMAIL, DNSIMPLE_API_KEY" +
 				"\n\troute53: AWS_ACCESS_KEY_ID, AWS_SECRET_ACCESS_KEY, AWS_REGION" +
-<<<<<<< HEAD
-				"\n\trfc2136: RFC2136_TSIG_KEY, RFC2136_TSIG_SECRET, RFC2136_NAMESERVER" +
-=======
-				"\n\trfc2136: RFC2136_TSIG_KEY, RFC2136_TSIG_SECRET, RFC2136_TSIG_ALGORITHM, RFC2136_NAMESERVER, RFC2136_ZONE" +
->>>>>>> e3162846
+				"\n\trfc2136: RFC2136_TSIG_KEY, RFC2136_TSIG_SECRET, RFC2136_TSIG_ALGORITHM, RFC2136_NAMESERVER" +
 				"\n\tmanual: none",
 		},
 	}
