--- conflicted
+++ resolved
@@ -32,17 +32,13 @@
 
 	//TODO: move to account struct? Currently MUST pass email.
 	acc := NewAccount(c.GlobalString("email"), conf)
-<<<<<<< HEAD
-	return conf, acc, acme.NewClient(c.GlobalString("server"), acc, conf.RsaBits(), conf.OptPort(), conf.WebRoot())
-=======
-
-	client, err := acme.NewClient(c.GlobalString("server"), acc, conf.RsaBits(), conf.OptPort())
+
+	client, err := acme.NewClient(c.GlobalString("server"), acc, conf.RsaBits(), conf.OptPort(), conf.WebRoot())
 	if err != nil {
 		logger().Fatal("Could not create client:", err)
 	}
 
 	return conf, acc, client
->>>>>>> 71d0e8db
 }
 
 func saveCertRes(certRes acme.CertificateResource, conf *Configuration) {
