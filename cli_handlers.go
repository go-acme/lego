--- conflicted
+++ resolved
@@ -325,12 +325,7 @@
 		os.Exit(1)
 	}
 
-<<<<<<< HEAD
-	err = checkFolder(conf.CertPath())
-	if err != nil {
-=======
-	if err := checkFolder(conf.CertPath()); err != nil {
->>>>>>> 8a990209
+	if err = checkFolder(conf.CertPath()); err != nil {
 		logger().Fatalf("Could not check/create path: %s", err.Error())
 	}
 
