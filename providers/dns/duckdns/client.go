--- conflicted
+++ resolved
@@ -17,13 +17,8 @@
 func (d *DNSProvider) updateTxtRecord(domain, token, txt string, clear bool) error {
 	u, _ := url.Parse("https://www.duckdns.org/update")
 
-<<<<<<< HEAD
 	mainDomain := getMainDomain(domain, d.config.SubDomainMap[domain])
-	if len(mainDomain) == 0 {
-=======
-	mainDomain := getMainDomain(domain)
 	if mainDomain == "" {
->>>>>>> c22cd40c
 		return fmt.Errorf("unable to find the main domain for: %s", domain)
 	}
 
